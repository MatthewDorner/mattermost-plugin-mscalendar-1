package store

import "fmt"

const (
<<<<<<< HEAD
	UpdateStatusPropertyName    = "update_status"
	GetConfirmationPropertyName = "get_confirmation"
	SubscribePropertyName       = "subscribe"
	AutoRespondPropertyName     = "auto_respond"
=======
	UpdateStatusPropertyName              = "update_status"
	GetConfirmationPropertyName           = "get_confirmation"
	ReceiveNotificationsDuringMeetingName = "receive_notifications_during_meetings"
	SubscribePropertyName                 = "subscribe"
>>>>>>> d55078ab
)

func (s *pluginStore) SetProperty(userID, propertyName string, value bool) error {
	user, err := s.LoadUser(userID)
	if err != nil {
		return err
	}

	switch propertyName {
	case UpdateStatusPropertyName:
		user.Settings.UpdateStatus = value
	case GetConfirmationPropertyName:
		user.Settings.GetConfirmation = value
<<<<<<< HEAD
	case AutoRespondPropertyName:
		user.Settings.AutoRespond = value
=======
	case ReceiveNotificationsDuringMeetingName:
		user.Settings.ReceiveNotificationsDuringMeeting = value
>>>>>>> d55078ab
	default:
		return fmt.Errorf("property %s not found", propertyName)
	}

	err = s.StoreUser(user)
	if err != nil {
		return err
	}

	return nil
}

func (s *pluginStore) SetPostID(userID, propertyName, postID string) error {
	user, err := s.LoadUser(userID)
	if err != nil {
		return err
	}

<<<<<<< HEAD
	switch propertyName {
	case UpdateStatusPropertyName:
		user.WelcomeFlowStatus.UpdateStatusPostID = postID
	case GetConfirmationPropertyName:
		user.WelcomeFlowStatus.GetConfirmationPostID = postID
	case SubscribePropertyName:
		user.WelcomeFlowStatus.SubscribePostID = postID
	case AutoRespondPropertyName:
		user.WelcomeFlowStatus.AutoRespondPostID = postID
	default:
		return fmt.Errorf("property %s not found", propertyName)
=======
	if user.WelcomeFlowStatus.PostIDs == nil {
		user.WelcomeFlowStatus.PostIDs = make(map[string]string)
>>>>>>> d55078ab
	}

	user.WelcomeFlowStatus.PostIDs[propertyName] = postID

	err = s.StoreUser(user)
	if err != nil {
		return err
	}

	return nil
}

func (s *pluginStore) GetPostID(userID, propertyName string) (string, error) {
	user, err := s.LoadUser(userID)
	if err != nil {
		return "", err
	}

<<<<<<< HEAD
	switch propertyName {
	case UpdateStatusPropertyName:
		return user.WelcomeFlowStatus.UpdateStatusPostID, nil
	case GetConfirmationPropertyName:
		return user.WelcomeFlowStatus.GetConfirmationPostID, nil
	case SubscribePropertyName:
		return user.WelcomeFlowStatus.SubscribePostID, nil
	case AutoRespondPropertyName:
		return user.WelcomeFlowStatus.AutoRespondPostID, nil
	default:
		return "", fmt.Errorf("property %s not found", propertyName)
	}
=======
	return user.WelcomeFlowStatus.PostIDs[propertyName], nil
>>>>>>> d55078ab
}

func (s *pluginStore) RemovePostID(userID, propertyName string) error {
	user, err := s.LoadUser(userID)
	if err != nil {
		return err
	}

<<<<<<< HEAD
	switch propertyName {
	case UpdateStatusPropertyName:
		user.WelcomeFlowStatus.UpdateStatusPostID = ""
	case GetConfirmationPropertyName:
		user.WelcomeFlowStatus.GetConfirmationPostID = ""
	case SubscribePropertyName:
		user.WelcomeFlowStatus.SubscribePostID = ""
	case AutoRespondPropertyName:
		user.WelcomeFlowStatus.AutoRespondPostID = ""
	default:
		return fmt.Errorf("property %s not found", propertyName)
	}
=======
	delete(user.WelcomeFlowStatus.PostIDs, propertyName)
>>>>>>> d55078ab

	err = s.StoreUser(user)
	if err != nil {
		return err
	}

	return nil
}

func (s *pluginStore) GetCurrentStep(userID string) (int, error) {
	user, err := s.LoadUser(userID)
	if err != nil {
		return 0, err
	}

	return user.WelcomeFlowStatus.Step, nil
}
func (s *pluginStore) SetCurrentStep(userID string, step int) error {
	user, err := s.LoadUser(userID)
	if err != nil {
		return err
	}

	user.WelcomeFlowStatus.Step = step

	err = s.StoreUser(user)
	if err != nil {
		return err
	}

	return nil
}

func (s *pluginStore) DeleteCurrentStep(userID string) error {
	user, err := s.LoadUser(userID)
	if err != nil {
		return err
	}

	user.WelcomeFlowStatus.Step = 0

	err = s.StoreUser(user)
	if err != nil {
		return err
	}

	return nil
}<|MERGE_RESOLUTION|>--- conflicted
+++ resolved
@@ -3,17 +3,11 @@
 import "fmt"
 
 const (
-<<<<<<< HEAD
-	UpdateStatusPropertyName    = "update_status"
-	GetConfirmationPropertyName = "get_confirmation"
-	SubscribePropertyName       = "subscribe"
-	AutoRespondPropertyName     = "auto_respond"
-=======
 	UpdateStatusPropertyName              = "update_status"
 	GetConfirmationPropertyName           = "get_confirmation"
+	SubscribePropertyName                 = "subscribe"
 	ReceiveNotificationsDuringMeetingName = "receive_notifications_during_meetings"
-	SubscribePropertyName                 = "subscribe"
->>>>>>> d55078ab
+	AutoRespondPropertyName               = "auto_respond"
 )
 
 func (s *pluginStore) SetProperty(userID, propertyName string, value bool) error {
@@ -27,13 +21,10 @@
 		user.Settings.UpdateStatus = value
 	case GetConfirmationPropertyName:
 		user.Settings.GetConfirmation = value
-<<<<<<< HEAD
 	case AutoRespondPropertyName:
 		user.Settings.AutoRespond = value
-=======
 	case ReceiveNotificationsDuringMeetingName:
 		user.Settings.ReceiveNotificationsDuringMeeting = value
->>>>>>> d55078ab
 	default:
 		return fmt.Errorf("property %s not found", propertyName)
 	}
@@ -52,22 +43,8 @@
 		return err
 	}
 
-<<<<<<< HEAD
-	switch propertyName {
-	case UpdateStatusPropertyName:
-		user.WelcomeFlowStatus.UpdateStatusPostID = postID
-	case GetConfirmationPropertyName:
-		user.WelcomeFlowStatus.GetConfirmationPostID = postID
-	case SubscribePropertyName:
-		user.WelcomeFlowStatus.SubscribePostID = postID
-	case AutoRespondPropertyName:
-		user.WelcomeFlowStatus.AutoRespondPostID = postID
-	default:
-		return fmt.Errorf("property %s not found", propertyName)
-=======
 	if user.WelcomeFlowStatus.PostIDs == nil {
 		user.WelcomeFlowStatus.PostIDs = make(map[string]string)
->>>>>>> d55078ab
 	}
 
 	user.WelcomeFlowStatus.PostIDs[propertyName] = postID
@@ -86,22 +63,7 @@
 		return "", err
 	}
 
-<<<<<<< HEAD
-	switch propertyName {
-	case UpdateStatusPropertyName:
-		return user.WelcomeFlowStatus.UpdateStatusPostID, nil
-	case GetConfirmationPropertyName:
-		return user.WelcomeFlowStatus.GetConfirmationPostID, nil
-	case SubscribePropertyName:
-		return user.WelcomeFlowStatus.SubscribePostID, nil
-	case AutoRespondPropertyName:
-		return user.WelcomeFlowStatus.AutoRespondPostID, nil
-	default:
-		return "", fmt.Errorf("property %s not found", propertyName)
-	}
-=======
 	return user.WelcomeFlowStatus.PostIDs[propertyName], nil
->>>>>>> d55078ab
 }
 
 func (s *pluginStore) RemovePostID(userID, propertyName string) error {
@@ -110,22 +72,7 @@
 		return err
 	}
 
-<<<<<<< HEAD
-	switch propertyName {
-	case UpdateStatusPropertyName:
-		user.WelcomeFlowStatus.UpdateStatusPostID = ""
-	case GetConfirmationPropertyName:
-		user.WelcomeFlowStatus.GetConfirmationPostID = ""
-	case SubscribePropertyName:
-		user.WelcomeFlowStatus.SubscribePostID = ""
-	case AutoRespondPropertyName:
-		user.WelcomeFlowStatus.AutoRespondPostID = ""
-	default:
-		return fmt.Errorf("property %s not found", propertyName)
-	}
-=======
 	delete(user.WelcomeFlowStatus.PostIDs, propertyName)
->>>>>>> d55078ab
 
 	err = s.StoreUser(user)
 	if err != nil {
