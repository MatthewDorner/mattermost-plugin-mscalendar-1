--- conflicted
+++ resolved
@@ -5,13 +5,10 @@
 const (
 	UpdateStatusPropertyName              = "update_status"
 	GetConfirmationPropertyName           = "get_confirmation"
+	ReceiveNotificationsDuringMeetingName = "receive_notifications_during_meetings"
 	SubscribePropertyName                 = "subscribe"
-<<<<<<< HEAD
-	ReceiveNotificationsDuringMeetingName = "receive_notifications_during_meetings"
 	AutoRespondPropertyName               = "auto_respond"
-=======
 	ReceiveUpcomingEventReminderName      = "receive_reminder"
->>>>>>> b549fad7
 )
 
 func (s *pluginStore) SetProperty(userID, propertyName string, value bool) error {
@@ -25,13 +22,10 @@
 		user.Settings.UpdateStatus = value
 	case GetConfirmationPropertyName:
 		user.Settings.GetConfirmation = value
-<<<<<<< HEAD
 	case AutoRespondPropertyName:
 		user.Settings.AutoRespond = value
-=======
 	case ReceiveUpcomingEventReminderName:
 		user.Settings.ReceiveReminders = value
->>>>>>> b549fad7
 	case ReceiveNotificationsDuringMeetingName:
 		user.Settings.ReceiveNotificationsDuringMeeting = value
 	default:
