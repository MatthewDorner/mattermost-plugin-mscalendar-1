// Copyright (c) 2019-present Mattermost, Inc. All Rights Reserved.
// See License for license information.

package api

import (
	"fmt"
	"net/http"
	"strings"

	"github.com/mattermost/mattermost-server/v5/model"

	"github.com/mattermost/mattermost-plugin-mscalendar/server/config"
	"github.com/mattermost/mattermost-plugin-mscalendar/server/mscalendar"
	"github.com/mattermost/mattermost-plugin-mscalendar/server/utils"
)

func (api *api) preprocessAction(w http.ResponseWriter, req *http.Request) (mscal mscalendar.MSCalendar, user *mscalendar.User, eventID string, option string, postID string) {
	mattermostUserID := req.Header.Get("Mattermost-User-ID")
	if mattermostUserID == "" {
		utils.SlackAttachmentError(w, "Error: not authorized")
		return nil, nil, "", "", ""
	}

	request := model.PostActionIntegrationRequestFromJson(req.Body)
	if request == nil {
		utils.SlackAttachmentError(w, "Error: invalid request")
		return nil, nil, "", "", ""
	}

	eventID, ok := request.Context[config.EventIDKey].(string)
	if !ok {
		utils.SlackAttachmentError(w, "Error: missing event ID")
		return nil, nil, "", "", ""
	}
	option, _ = request.Context["selected_option"].(string)
	mscal = mscalendar.New(api.Env, mattermostUserID)

	return mscal, mscalendar.NewUser(mattermostUserID), eventID, option, request.PostId
}

func (api *api) postActionAccept(w http.ResponseWriter, req *http.Request) {
	mscalendar, user, eventID, _, _ := api.preprocessAction(w, req)
	if eventID == "" {
		return
	}
	err := mscalendar.AcceptEvent(user, eventID)
	if err != nil {
		api.Logger.Warnf(err.Error())
		utils.SlackAttachmentError(w, "Error: Failed to accept event: "+err.Error())
		return
	}
}

func (api *api) postActionDecline(w http.ResponseWriter, req *http.Request) {
	mscalendar, user, eventID, _, _ := api.preprocessAction(w, req)
	if eventID == "" {
		return
	}
	err := mscalendar.DeclineEvent(user, eventID)
	if err != nil {
		utils.SlackAttachmentError(w, "Error: Failed to decline event: "+err.Error())
		return
	}
}

func (api *api) postActionTentative(w http.ResponseWriter, req *http.Request) {
	mscalendar, user, eventID, _, _ := api.preprocessAction(w, req)
	if eventID == "" {
		return
	}
	err := mscalendar.TentativelyAcceptEvent(user, eventID)
	if err != nil {
		utils.SlackAttachmentError(w, "Error: Failed to tentatively accept event: "+err.Error())
		return
	}
}

func (api *api) postActionRespond(w http.ResponseWriter, req *http.Request) {
	calendar, user, eventID, option, postID := api.preprocessAction(w, req)
	if eventID == "" {
		return
	}
	err := calendar.RespondToEvent(user, eventID, option)
	if err != nil && !strings.HasPrefix(err.Error(), "202") && !strings.HasPrefix(err.Error(), "404") {
		utils.SlackAttachmentError(w, "Error: Failed to respond to event: "+err.Error())
		return
	}

	p, err := api.PluginAPI.GetPost(postID)
	if err != nil {
		utils.SlackAttachmentError(w, "Error: Failed to update the post: "+err.Error())
		return
	}
<<<<<<< HEAD
}

func (api *api) postActionConfirmStatusChange(w http.ResponseWriter, req *http.Request) {
	mattermostUserID := req.Header.Get("Mattermost-User-ID")
	if mattermostUserID == "" {
		http.Error(w, "Not authorized", http.StatusUnauthorized)
		return
	}

	response := model.PostActionIntegrationResponse{}
	post := &model.Post{}

	request := model.PostActionIntegrationRequestFromJson(req.Body)
	if request == nil {
		http.Error(w, "invalid request", http.StatusBadRequest)
		return
	}

	value, ok := request.Context["value"].(bool)
	if !ok {
		http.Error(w, `No recognizable value for property "value"`, http.StatusBadRequest)
		return
	}

	returnText := "The status has not been changed."
	if value {
		changeTo, ok := request.Context["change_to"]
		if !ok {
			http.Error(w, "No state to change", http.StatusBadRequest)
			return
		}
		stringChangeTo := changeTo.(string)
		api.PluginAPI.UpdateMattermostUserStatus(mattermostUserID, stringChangeTo)
		returnText = fmt.Sprintf("The status has been changed to %s.", stringChangeTo)
	}

	sa := &model.SlackAttachment{
		Title: "Status Change",
		Text:  returnText,
	}

	model.ParseSlackAttachment(post, []*model.SlackAttachment{sa})

	response.Update = post
	w.Header().Set("Content-Type", "application/json")
	w.Write(response.ToJson())
=======

	sas := p.Attachments()
	if len(sas) == 0 {
		utils.SlackAttachmentError(w, "Error: Failed to update the post: "+err.Error())
		return
	}

	sa := sas[0]

	if err == nil || strings.HasPrefix(err.Error(), "202") {
		sa.Fields = append(sa.Fields, &model.SlackAttachmentField{
			Title: "Response",
			Value: fmt.Sprintf("You have %s this event", prettyOption(option)),
			Short: false,
		})
	}

	sa.Actions = []*model.PostAction{}
	postResponse := model.PostActionIntegrationResponse{}
	model.ParseSlackAttachment(p, []*model.SlackAttachment{sa})

	postResponse.Update = p

	if err != nil && strings.HasPrefix(err.Error(), "404") {
		postResponse.EphemeralText = "Event has changed since this message. Please change your status directly on MS Calendar."
	}
	w.Header().Set("Content-Type", "application/json")
	w.Write(postResponse.ToJson())
}

func prettyOption(option string) string {
	switch option {
	case mscalendar.OptionYes:
		return "accepted"
	case mscalendar.OptionNo:
		return "declined"
	case mscalendar.OptionMaybe:
		return "tentatively accepted"
	default:
		return ""
	}
>>>>>>> 6039ba65
}<|MERGE_RESOLUTION|>--- conflicted
+++ resolved
@@ -92,7 +92,47 @@
 		utils.SlackAttachmentError(w, "Error: Failed to update the post: "+err.Error())
 		return
 	}
-<<<<<<< HEAD
+
+	sas := p.Attachments()
+	if len(sas) == 0 {
+		utils.SlackAttachmentError(w, "Error: Failed to update the post: "+err.Error())
+		return
+	}
+
+	sa := sas[0]
+
+	if err == nil || strings.HasPrefix(err.Error(), "202") {
+		sa.Fields = append(sa.Fields, &model.SlackAttachmentField{
+			Title: "Response",
+			Value: fmt.Sprintf("You have %s this event", prettyOption(option)),
+			Short: false,
+		})
+	}
+
+	sa.Actions = []*model.PostAction{}
+	postResponse := model.PostActionIntegrationResponse{}
+	model.ParseSlackAttachment(p, []*model.SlackAttachment{sa})
+
+	postResponse.Update = p
+
+	if err != nil && strings.HasPrefix(err.Error(), "404") {
+		postResponse.EphemeralText = "Event has changed since this message. Please change your status directly on MS Calendar."
+	}
+	w.Header().Set("Content-Type", "application/json")
+	w.Write(postResponse.ToJson())
+}
+
+func prettyOption(option string) string {
+	switch option {
+	case mscalendar.OptionYes:
+		return "accepted"
+	case mscalendar.OptionNo:
+		return "declined"
+	case mscalendar.OptionMaybe:
+		return "tentatively accepted"
+	default:
+		return ""
+	}
 }
 
 func (api *api) postActionConfirmStatusChange(w http.ResponseWriter, req *http.Request) {
@@ -139,47 +179,4 @@
 	response.Update = post
 	w.Header().Set("Content-Type", "application/json")
 	w.Write(response.ToJson())
-=======
-
-	sas := p.Attachments()
-	if len(sas) == 0 {
-		utils.SlackAttachmentError(w, "Error: Failed to update the post: "+err.Error())
-		return
-	}
-
-	sa := sas[0]
-
-	if err == nil || strings.HasPrefix(err.Error(), "202") {
-		sa.Fields = append(sa.Fields, &model.SlackAttachmentField{
-			Title: "Response",
-			Value: fmt.Sprintf("You have %s this event", prettyOption(option)),
-			Short: false,
-		})
-	}
-
-	sa.Actions = []*model.PostAction{}
-	postResponse := model.PostActionIntegrationResponse{}
-	model.ParseSlackAttachment(p, []*model.SlackAttachment{sa})
-
-	postResponse.Update = p
-
-	if err != nil && strings.HasPrefix(err.Error(), "404") {
-		postResponse.EphemeralText = "Event has changed since this message. Please change your status directly on MS Calendar."
-	}
-	w.Header().Set("Content-Type", "application/json")
-	w.Write(postResponse.ToJson())
-}
-
-func prettyOption(option string) string {
-	switch option {
-	case mscalendar.OptionYes:
-		return "accepted"
-	case mscalendar.OptionNo:
-		return "declined"
-	case mscalendar.OptionMaybe:
-		return "tentatively accepted"
-	default:
-		return ""
-	}
->>>>>>> 6039ba65
 }