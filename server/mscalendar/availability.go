--- conflicted
+++ resolved
@@ -7,10 +7,7 @@
 	"fmt"
 	"time"
 
-<<<<<<< HEAD
 	"github.com/mattermost/mattermost-plugin-mscalendar/server/config"
-=======
->>>>>>> a4cd92a5
 	"github.com/mattermost/mattermost-plugin-mscalendar/server/mscalendar/views"
 	"github.com/mattermost/mattermost-plugin-mscalendar/server/remote"
 	"github.com/mattermost/mattermost-plugin-mscalendar/server/store"
@@ -20,14 +17,10 @@
 )
 
 const (
-<<<<<<< HEAD
-	availabilityTimeWindowSize = 10 * time.Minute
-=======
-	availabilityTimeWindowSize      = 15
+	availabilityTimeWindowSize      = 10 * time.Minute
 	StatusSyncJobInterval           = 5 * time.Minute
 	upcomingEventNotificationTime   = 10 * time.Minute
 	upcomingEventNotificationWindow = (StatusSyncJobInterval * 9) / 10 //90% of the interval
->>>>>>> a4cd92a5
 )
 
 type Availability interface {
@@ -128,13 +121,8 @@
 			continue
 		}
 
-<<<<<<< HEAD
 		mattermostUserID := usersByRemoteID[s.RemoteUserID].MattermostUserID
-=======
-		mattermostUserID := usersByEmail[s.ScheduleID].MattermostUserID
-
-		m.notifyUpcomingEvent(mattermostUserID, s.ScheduleItems)
->>>>>>> a4cd92a5
+		m.notifyUpcomingEvent(mattermostUserID, s.Events)
 		status, ok := statusMap[mattermostUserID]
 		if !ok {
 			continue
@@ -153,18 +141,124 @@
 	return utils.JSONBlock(schedules), nil
 }
 
-<<<<<<< HEAD
 func (m *mscalendar) setStatusFromAvailability(user *store.User, currentStatus string, res *remote.ViewCalendarResponse) (string, error) {
 	events := filterBusyEvents(res.Events)
 
 	if len(user.ActiveEvents) == 0 && len(events) == 0 {
 		return "No events in local or remote. No status change.", nil
-=======
-func (m *mscalendar) notifyUpcomingEvent(mattermostUserID string, items []remote.ScheduleItem) {
+	}
+
+	var message string
+	if len(user.ActiveEvents) > 0 && len(events) == 0 {
+		if currentStatus == model.STATUS_DND {
+			err := m.setStatusOrAskUser(user, model.STATUS_ONLINE, events)
+			if err != nil {
+				return "", err
+			}
+			message = "User is no longer busy in calendar. Set status to online."
+		} else {
+			message = "User is no longer busy in calendar, but is not set to DND. No status change."
+		}
+		err := m.Store.StoreUserActiveEvents(user.MattermostUserID, []string{})
+		if err != nil {
+			return "", err
+		}
+		return message, nil
+	}
+
+	remoteHashes := []string{}
+	for _, e := range events {
+		h := fmt.Sprintf("%s %s", e.ID, e.Start.Time().UTC().Format(time.RFC3339))
+		remoteHashes = append(remoteHashes, h)
+	}
+
+	if len(user.ActiveEvents) == 0 {
+		err := m.setStatusOrAskUser(user, model.STATUS_DND, events)
+		if err != nil {
+			return "", err
+		}
+		err = m.Store.StoreUserActiveEvents(user.MattermostUserID, remoteHashes)
+		if err != nil {
+			return "", err
+		}
+		return "User was free, but is now busy. Set status to DND.", nil
+	}
+
+	newEventExists := false
+	for _, r := range remoteHashes {
+		found := false
+		for _, loc := range user.ActiveEvents {
+			if loc == r {
+				found = true
+				break
+			}
+		}
+		if !found {
+			newEventExists = true
+			break
+		}
+	}
+
+	if !newEventExists {
+		return fmt.Sprintf("No change in active events. Total number of events: %d", len(events)), nil
+	}
+
+	if currentStatus != model.STATUS_DND {
+		err := m.setStatusOrAskUser(user, model.STATUS_DND, events)
+		if err != nil {
+			return "", err
+		}
+		message = "User was free, but is now busy. Set status to DND."
+	} else {
+		message = "User is already busy. No status change."
+	}
+	err := m.Store.StoreUserActiveEvents(user.MattermostUserID, remoteHashes)
+	if err != nil {
+		return "", err
+	}
+	return message, nil
+}
+
+func (m *mscalendar) setStatusOrAskUser(user *store.User, status string, events []*remote.Event) error {
+	if user.Settings.GetConfirmation {
+		url := fmt.Sprintf("%s%s%s", m.Config.PluginURLPath, config.PathPostAction, config.PathConfirmStatusChange)
+		_, err := m.Poster.DMWithAttachments(user.MattermostUserID, views.RenderStatusChangeNotificationView(events, status, url))
+		return err
+	}
+
+	_, appErr := m.PluginAPI.UpdateMattermostUserStatus(user.MattermostUserID, model.STATUS_DND)
+	if appErr != nil {
+		return appErr
+	}
+	return nil
+}
+
+func (m *mscalendar) GetAvailabilities(users []*store.User) ([]*remote.ViewCalendarResponse, error) {
+	err := m.Filter(withClient)
+	if err != nil {
+		return nil, err
+	}
+
+	start := time.Now().UTC()
+	end := time.Now().UTC().Add(availabilityTimeWindowSize)
+
+	params := []*remote.ViewCalendarParams{}
+	for _, u := range users {
+		params = append(params, &remote.ViewCalendarParams{
+			RemoteUserID: u.Remote.ID,
+			StartTime:    start,
+			EndTime:      end,
+		})
+	}
+
+	return m.client.DoBatchViewCalendarRequests(params)
+}
+
+func (m *mscalendar) notifyUpcomingEvent(mattermostUserID string, events []*remote.Event) {
 	var timezone string
-	for _, scheduleItem := range items {
+	for _, event := range events {
 		upcomingTime := time.Now().Add(upcomingEventNotificationTime)
-		start := scheduleItem.Start.Time()
+		start := event.Start.Time()
 		diff := start.Sub(upcomingTime)
 
 		if (diff < upcomingEventNotificationWindow) && (diff > -upcomingEventNotificationWindow) {
@@ -177,7 +271,7 @@
 				}
 			}
 
-			message, err := views.RenderScheduleItem(scheduleItem, timezone)
+			message, err := views.RenderScheduleItem(event, timezone)
 			if err != nil {
 				m.Logger.Errorf("notifyUpcomingEvent error rendering schedule item, err=", err.Error())
 				continue
@@ -189,118 +283,6 @@
 			}
 		}
 	}
-}
-
-func (m *mscalendar) GetAvailabilities(remoteUserID string, scheduleIDs []string) ([]*remote.ScheduleInformation, error) {
-	err := m.Filter(withClient)
-	if err != nil {
-		return nil, err
->>>>>>> a4cd92a5
-	}
-
-	var message string
-	if len(user.ActiveEvents) > 0 && len(events) == 0 {
-		if currentStatus == model.STATUS_DND {
-			err := m.setStatusOrAskUser(user, model.STATUS_ONLINE, events)
-			if err != nil {
-				return "", err
-			}
-			message = "User is no longer busy in calendar. Set status to online."
-		} else {
-			message = "User is no longer busy in calendar, but is not set to DND. No status change."
-		}
-		err := m.Store.StoreUserActiveEvents(user.MattermostUserID, []string{})
-		if err != nil {
-			return "", err
-		}
-		return message, nil
-	}
-
-	remoteHashes := []string{}
-	for _, e := range events {
-		h := fmt.Sprintf("%s %s", e.ID, e.Start.Time().UTC().Format(time.RFC3339))
-		remoteHashes = append(remoteHashes, h)
-	}
-
-	if len(user.ActiveEvents) == 0 {
-		err := m.setStatusOrAskUser(user, model.STATUS_DND, events)
-		if err != nil {
-			return "", err
-		}
-		err = m.Store.StoreUserActiveEvents(user.MattermostUserID, remoteHashes)
-		if err != nil {
-			return "", err
-		}
-		return "User was free, but is now busy. Set status to DND.", nil
-	}
-
-	newEventExists := false
-	for _, r := range remoteHashes {
-		found := false
-		for _, loc := range user.ActiveEvents {
-			if loc == r {
-				found = true
-				break
-			}
-		}
-		if !found {
-			newEventExists = true
-			break
-		}
-	}
-
-	if !newEventExists {
-		return fmt.Sprintf("No change in active events. Total number of events: %d", len(events)), nil
-	}
-
-	if currentStatus != model.STATUS_DND {
-		err := m.setStatusOrAskUser(user, model.STATUS_DND, events)
-		if err != nil {
-			return "", err
-		}
-		message = "User was free, but is now busy. Set status to DND."
-	} else {
-		message = "User is already busy. No status change."
-	}
-	err := m.Store.StoreUserActiveEvents(user.MattermostUserID, remoteHashes)
-	if err != nil {
-		return "", err
-	}
-	return message, nil
-}
-
-func (m *mscalendar) setStatusOrAskUser(user *store.User, status string, events []*remote.Event) error {
-	if user.Settings.GetConfirmation {
-		url := fmt.Sprintf("%s%s%s", m.Config.PluginURLPath, config.PathPostAction, config.PathConfirmStatusChange)
-		return m.Poster.DMWithAttachments(user.MattermostUserID, views.RenderStatusChangeNotificationView(events, status, url))
-	}
-
-	_, appErr := m.PluginAPI.UpdateMattermostUserStatus(user.MattermostUserID, model.STATUS_DND)
-	if appErr != nil {
-		return appErr
-	}
-	return nil
-}
-
-func (m *mscalendar) GetAvailabilities(users []*store.User) ([]*remote.ViewCalendarResponse, error) {
-	err := m.Filter(withClient)
-	if err != nil {
-		return nil, err
-	}
-
-	start := time.Now().UTC()
-	end := time.Now().UTC().Add(availabilityTimeWindowSize)
-
-	params := []*remote.ViewCalendarParams{}
-	for _, u := range users {
-		params = append(params, &remote.ViewCalendarParams{
-			RemoteUserID: u.Remote.ID,
-			StartTime:    start,
-			EndTime:      end,
-		})
-	}
-
-	return m.client.DoBatchViewCalendarRequests(params)
 }
 
 func filterBusyEvents(events []*remote.Event) []*remote.Event {
