package mscalendar

import (
	"github.com/mattermost/mattermost-plugin-mscalendar/server/store"
	"github.com/mattermost/mattermost-plugin-mscalendar/server/utils/bot"
	"github.com/mattermost/mattermost-plugin-mscalendar/server/utils/settingspanel"
)

type Settings interface {
	PrintSettings(userID string)
	ClearSettingsPosts(userID string)
}

func (c *mscalendar) PrintSettings(userID string) {
	c.SettingsPanel.Print(userID)
}

func (c *mscalendar) ClearSettingsPosts(userID string) {
	err := c.SettingsPanel.Clear(userID)
	if err != nil {
		c.Logger.Warnf("Error clearing settings posts. err=%v", err)
	}
}

func NewSettingsPanel(bot bot.Bot, panelStore settingspanel.PanelStore, settingStore settingspanel.SettingStore, settingsHandler, pluginURL string, getCal func(userID string) MSCalendar) settingspanel.Panel {
	settings := []settingspanel.Setting{}
	settings = append(settings, settingspanel.NewBoolSetting(
		store.UpdateStatusSettingID,
		"Update Status",
		"Do you want to update your status on Mattermost when you are in a meeting?",
		"",
		settingStore,
	))
	settings = append(settings, settingspanel.NewBoolSetting(
		store.GetConfirmationSettingID,
		"Get Confirmation",
		"Do you want to get a confirmation before automatically updating your status?",
		store.UpdateStatusSettingID,
		settingStore,
	))
	settings = append(settings, settingspanel.NewBoolSetting(
		store.ReceiveNotificationsDuringMeetingID,
		"Receive notifications while on meetings",
		"Do you want to still receive Mattermost notifications while you are on a meeting?\nIf you want notifications, you will be set as \"Away\" during meetings. If not, you will be set as \"Do Not Disturb\".",
		store.UpdateStatusSettingID,
		settingStore,
	))
	settings = append(settings, settingspanel.NewBoolSetting(
		store.ReceiveRemindersSettingID,
		"Receive Reminders",
		"Do you want to receive reminders for upcoming events?",
		"",
		settingStore,
	))
<<<<<<< HEAD
	settings = append(settings, settingspanel.NewBoolSetting(
		store.AutoRespondSettingID,
		"Auto Respond",
		"Do you want to enable an automatic bot response to DMs when you are in a meeting?",
		"",
		settingStore,
	))
	settings = append(settings, settingspanel.NewReadOnlySetting(
		store.AutoRespondMessageSettingID,
		"Auto-Respond Message",
		"You can set your auto-respond message by typing `/mscalendar autorespond <message>`.",
		"",
		settingStore,
	))
=======
	settings = append(settings, NewNotificationsSetting(getCal))
>>>>>>> b549fad7
	settings = append(settings, NewDailySummarySetting(
		settingStore,
		func(userID string) (string, error) { return getCal(userID).GetTimezone(NewUser(userID)) },
	))
	return settingspanel.NewSettingsPanel(settings, bot, bot, panelStore, settingsHandler, pluginURL)
}<|MERGE_RESOLUTION|>--- conflicted
+++ resolved
@@ -52,7 +52,6 @@
 		"",
 		settingStore,
 	))
-<<<<<<< HEAD
 	settings = append(settings, settingspanel.NewBoolSetting(
 		store.AutoRespondSettingID,
 		"Auto Respond",
@@ -67,9 +66,7 @@
 		"",
 		settingStore,
 	))
-=======
 	settings = append(settings, NewNotificationsSetting(getCal))
->>>>>>> b549fad7
 	settings = append(settings, NewDailySummarySetting(
 		settingStore,
 		func(userID string) (string, error) { return getCal(userID).GetTimezone(NewUser(userID)) },
