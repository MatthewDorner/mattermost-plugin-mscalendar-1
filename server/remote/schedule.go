--- conflicted
+++ resolved
@@ -10,15 +10,6 @@
 	AvailabilityViewOutOfOffice      = '3'
 	AvailabilityViewWorkingElsewhere = '4'
 
-	ScheduleStatusFree             = "free"
-	ScheduleStatusTentative        = "tentative"
-	ScheduleStatusBusy             = "busy"
-	ScheduleStatusOof              = "oof"
-	ScheduleStatusWorkingElsewhere = "workingElsewhere"
-	ScheduleStatusUnknown          = "unknown"
-)
-
-const (
 	ScheduleStatusFree             = "free"
 	ScheduleStatusTentative        = "tentative"
 	ScheduleStatusBusy             = "busy"
@@ -45,11 +36,7 @@
 
 	Error *ScheduleInformationError `json:"error"`
 
-<<<<<<< HEAD
 	ScheduleItems []*ScheduleItem `json:"scheduleItems,omitempty"`
-=======
-	ScheduleItems []ScheduleItem `json:"scheduleItems,omitempty"`
->>>>>>> a4cd92a5
 	// WorkingHours interface{} `json:"workingHours,omitempty"`
 	// Error *FreeBusyError `json:"error,omitempty"`
 }
@@ -59,11 +46,6 @@
 	Status    string
 	Subject   string
 	Location  string
-<<<<<<< HEAD
 	Start     *DateTime
 	End       *DateTime
-=======
-	Start     DateTime
-	End       DateTime
->>>>>>> a4cd92a5
 }