// Copyright (c) 2019-present Mattermost, Inc. All Rights Reserved.
// See License for license information.

package command

import (
	"fmt"
	"strings"

	"github.com/pkg/errors"

	"github.com/mattermost/mattermost-server/v5/model"
	"github.com/mattermost/mattermost-server/v5/plugin"

	"github.com/mattermost/mattermost-plugin-mscalendar/server/config"
	"github.com/mattermost/mattermost-plugin-mscalendar/server/mscalendar"
	"github.com/mattermost/mattermost-plugin-mscalendar/server/store"
)

// Handler handles commands
type Command struct {
	Context    *plugin.Context
	Args       *model.CommandArgs
	ChannelID  string
	Config     *config.Config
	MSCalendar mscalendar.MSCalendar
}

func getNotConnectedText() string {
	return fmt.Sprintf("It looks like your Mattermost account is not connected to a Microsoft account. Please connect your account using `/%s connect`.", config.CommandTrigger)
}

// RegisterFunc is a function that allows the runner to register commands with the mattermost server.
type RegisterFunc func(*model.Command) error

type handleFunc func(parameters ...string) (string, bool, error)

// Register should be called by the plugin to register all necessary commands
func Register(registerFunc RegisterFunc) {
	_ = registerFunc(&model.Command{
		Trigger:          config.CommandTrigger,
		DisplayName:      "Microsoft Calendar",
		Description:      "Interact with your outlook calendar.",
		AutoComplete:     true,
		AutoCompleteDesc: "help, info, connect, disconnect, connect_bot, disconnect_bot, subscribe, showcals, viewcal, createcal, deletecal, createevent, findmeetings, availability, autorespond, summary",
		AutoCompleteHint: "(subcommand)",
	})
}

// Handle should be called by the plugin when a command invocation is received from the Mattermost server.
func (c *Command) Handle() (string, bool, error) {
	cmd, parameters, err := c.isValid()
	if err != nil {
		return "", false, err
	}

	handler := c.help
	switch cmd {
	case "info":
		handler = c.info
	case "connect":
		handler = c.connect
	case "disconnect":
		handler = c.requireConnectedUser(c.disconnect)
	case "summary":
		handler = c.requireConnectedUser(c.dailySummary)
	case "viewcal":
		handler = c.requireConnectedUser(c.viewCalendar)
	case "createcal":
		handler = c.requireConnectedUser(c.createCalendar)
	case "createevent":
		handler = c.requireConnectedUser(c.createEvent)
	case "deletecal":
		handler = c.requireConnectedUser(c.deleteCalendar)
	case "subscribe":
		handler = c.requireConnectedUser(c.subscribe)
	case "unsubscribe":
		handler = c.requireConnectedUser(c.unsubscribe)
	case "findmeetings":
		handler = c.requireConnectedUser(c.findMeetings)
	case "showcals":
		handler = c.requireConnectedUser(c.showCalendars)
	case "availability":
<<<<<<< HEAD
		handler = c.availability
	case "autorespond":
		handler = c.autoRespond
=======
		handler = c.requireConnectedUser(c.requireAdminUser(c.debugAvailability))
>>>>>>> 0013cc5c
	case "settings":
		handler = c.requireConnectedUser(c.settings)
	}
	out, mustRedirectToDM, err := handler(parameters...)
	if err != nil {
		return out, false, errors.WithMessagef(err, "Command /%s %s failed", config.CommandTrigger, cmd)
	}

	return out, mustRedirectToDM, nil
}

func (c *Command) isValid() (subcommand string, parameters []string, err error) {
	if c.Context == nil || c.Args == nil {
		return "", nil, errors.New("Invalid arguments to command.Handler")
	}
	split := strings.Fields(c.Args.Command)
	command := split[0]
	if command != "/"+config.CommandTrigger {
		return "", nil, fmt.Errorf("%q is not a supported command. Please contact your system administrator.", command)
	}

	parameters = []string{}
	subcommand = ""
	if len(split) > 1 {
		subcommand = split[1]
	}
	if len(split) > 2 {
		parameters = split[2:]
	}

	return subcommand, parameters, nil
}

func (c *Command) user() *mscalendar.User {
	return mscalendar.NewUser(c.Args.UserId)
}

func (c *Command) requireConnectedUser(handle handleFunc) handleFunc {
	return func(parameters ...string) (string, bool, error) {
		connected, err := c.isConnected()
		if err != nil {
			return "", false, err
		}

		if !connected {
			return getNotConnectedText(), false, nil
		}
		return handle(parameters...)
	}
}

func (c *Command) requireAdminUser(handle handleFunc) handleFunc {
	return func(parameters ...string) (string, bool, error) {
		authorized, err := c.MSCalendar.IsAuthorizedAdmin(c.Args.UserId)
		if err != nil {
			return "", false, err
		}
		if !authorized {
			return "Not authorized", false, nil
		}

		return handle(parameters...)
	}
}

func (c *Command) isConnected() (bool, error) {
	_, err := c.MSCalendar.GetRemoteUser(c.Args.UserId)
	if err == store.ErrNotFound {
		return false, nil
	}
	if err != nil {
		return false, err
	}

	return true, nil
}<|MERGE_RESOLUTION|>--- conflicted
+++ resolved
@@ -81,13 +81,9 @@
 	case "showcals":
 		handler = c.requireConnectedUser(c.showCalendars)
 	case "availability":
-<<<<<<< HEAD
-		handler = c.availability
+		handler = c.requireConnectedUser(c.requireAdminUser(c.debugAvailability))
 	case "autorespond":
-		handler = c.autoRespond
-=======
-		handler = c.requireConnectedUser(c.requireAdminUser(c.debugAvailability))
->>>>>>> 0013cc5c
+		handler = c.requireConnectedUser(c.autoRespond)
 	case "settings":
 		handler = c.requireConnectedUser(c.settings)
 	}
